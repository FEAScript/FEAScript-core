--- conflicted
+++ resolved
@@ -41,11 +41,7 @@
 Add this line to your HTML or JavaScript module:
 
 ```javascript
-<<<<<<< HEAD
-import { FEAScriptModel, plotSolution } from "https://core.feascript.com/dist/feascript.umd.js";
-=======
 import { FEAScriptModel, plotSolution } from "https://core.feascript.com/dist/feascript.esm.js";
->>>>>>> eb7eeedd
 ```
 
 ### Option 3: Download and Use Locally
@@ -64,11 +60,7 @@
 
 ```javascript
 // Import FEAScript library
-<<<<<<< HEAD
-import { FEAScriptModel, plotSolution } from "https://core.feascript.com/dist/feascript.umd.js";
-=======
 import { FEAScriptModel, plotSolution } from "https://core.feascript.com/dist/feascript.esm.js";
->>>>>>> eb7eeedd
 
 // Create and configure model
 const model = new FEAScriptModel();
